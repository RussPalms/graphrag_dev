--- conflicted
+++ resolved
@@ -89,29 +89,6 @@
                 query=query,
             )
         )
-<<<<<<< HEAD
-
-    # else streaming
-    async def run_streaming_search():
-        full_response = ""
-        async for token in api.global_search_streaming(
-            config=config,
-            nodes=final_nodes,
-            entities=final_entities,
-            community_reports=final_community_reports,
-            community_level=community_level,
-            response_type=response_type,
-            query=query,
-        ):
-            print(token, end="")  # noqa: T201
-            sys.stdout.flush()  # flush output buffer to display text immediately
-            full_response += token
-        print()  # noqa: T201
-        return full_response
-
-    return asyncio.run(run_streaming_search())
-=======
->>>>>>> 4845f37d
 
 
 def run_local_search(
@@ -193,32 +170,6 @@
                 query=query,
             )
         )
-<<<<<<< HEAD
-
-    # else streaming
-    async def run_streaming_search():
-        full_response = ""
-        async for token in api.local_search_streaming(
-            config=config,
-            nodes=final_nodes,
-            entities=final_entities,
-            community_reports=final_community_reports,
-            text_units=final_text_units,
-            relationships=final_relationships,
-            covariates=final_covariates,
-            community_level=community_level,
-            response_type=response_type,
-            query=query,
-        ):
-            print(token, end="")  # noqa: T201
-            sys.stdout.flush()  # flush output buffer to display text immediately
-            full_response += token
-        print()  # noqa: T201
-        return full_response
-
-    return asyncio.run(run_streaming_search())
-=======
->>>>>>> 4845f37d
 
 
 def _configure_paths_and_settings(
